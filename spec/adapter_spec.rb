require File.join(File.dirname(__FILE__), 'spec_helper')
require File.join(File.dirname(__FILE__), 'adapter_shared_spec')

describe DataMapper::Adapters::MongoAdapter do
  before :all do
    @adapter = $adapter
    # let's start with an empty collection
    $db.drop_collection('heffalumps')

    class ::Heffalump
      include DataMapper::Mongo::Resource

      property :id,        ObjectID
      property :color,     String
      property :num_spots, Integer
      property :striped,   Boolean
    end
  end

  it_should_behave_like "An Adapter"

  describe "queries" do
    before :all do
      @red   = Heffalump.create(:color => 'red', :num_spots => 2)
      @green = Heffalump.create(:color => 'green', :num_spots => 3)
      @blue  = Heffalump.create(:color => 'blue', :num_spots => 5)
    end

    it "should be able to search for objects matching conditions for the same property" do
      col = Heffalump.all(:num_spots.gt => 2, :num_spots.not => 3)

      col.size.should == 1
      col.first.should eql(@blue)
    end
  end

  describe "embedded objects as properties" do
    before :all do
      class Zoo
        include DataMapper::Mongo::Resource

        property :id, ObjectID
        property :animals, EmbeddedArray
        property :address, EmbeddedHash
      end
    end

    describe "using arrays" do
      it "should save a resource" do
        zoo = Zoo.new
        zoo.animals = [:marty, :alex, :gloria]

        lambda {
          zoo.save
        }.should_not raise_error
      end

      it "should be able to search with 'equal to' criterium" do
        penguins = [:skipper, :kowalski, :private, :rico]
        Zoo.create(:animals => penguins)

        zoo = Zoo.first(:animals => penguins)
        zoo.should_not be_nil
        zoo.animals.should eql(penguins)
      end
    end

    describe "using hashes" do
      it "should save a resource" do
        zoo = Zoo.new
        zoo.address = {:street => 'Street 1', :telephone => '123-45-67'}

        lambda {
          zoo.save
          zoo.address.class.should be(Hash)
        }.should_not raise_error
      end

      it "should set the property value as hash" do
        _id = $db.collection('zoos').insert(:address => { :street => 'Street 2' })

        zoo = Zoo.get(_id)

        zoo.address.should be_kind_of(Hash)
        zoo.address[:street].should eql('Street 2')
      end

      it "should be able to search with 'equal to' criterium" do
        address = {:street => 'Street 3'}

        Zoo.create(:address => address)

        zoo = Zoo.first(:address => address)

        zoo.should_not be_nil
        zoo.address.should eql(address)
      end
    end
  end

<<<<<<< HEAD
=======
  describe "associations" do
    before :all do
      class User
        include DataMapper::Mongo::Resource

        property :id, ObjectID
        property :group_id, DBRef
        property :name, String
        property :age, Integer
      end

      class Group
        include DataMapper::Mongo::Resource

        property :id, ObjectID
        property :name, String
      end

      User.belongs_to :group
      Group.has Group.n, :users
    end

    before :each do
      $db.drop_collection('users')
      $db.drop_collection('groups')

      @john = User.create(:name => 'john', :age => 101)
      @jane = User.create(:name => 'jane', :age => 102)

      @group = Group.create(:name => 'dm hackers')
    end

    describe "belongs_to" do
      it "should set parent object _id in the db ref" do
        lambda {
          @john.group = @group
          @john.save
        }.should_not raise_error

        @john.group_id.should eql(@group.id)
      end

      it "should fetch parent object" do
        user = User.create(:name => 'jane')
        user.group_id = @group.id
        user.group.should eql(@group)
      end

      it "should work with SEL" do
        users = User.all(:name => /john|jane/)

        users.each { |u| u.update(:group_id => @group.id) }

        users.each do |user|
          user.group.should_not be_nil
        end
      end
    end

    describe "has many" do
      before :each do
        [@john, @jane].each { |user| user.update(:group_id => @group.id) }
      end

      it "should get children" do
        @group.users.size.should eql(2)
      end

      it "should add new children with <<" do
        user = User.new(:name => 'kyle')
        @group.users << user
        user.group_id.should eql(@group.id)
        @group.users.size.should eql(3)
      end

      it "should replace children" do
        user = User.create(:name => 'stan')
        @group.users = [user]
        @group.users.size.should eql(1)
        @group.users.first.should eql(user)
      end

      it "should fetch children matching conditions" do
        users = @group.users.all(:name => 'john')
        users.size.should eql(1)
      end
    end
  end
>>>>>>> 835fd778
end<|MERGE_RESOLUTION|>--- conflicted
+++ resolved
@@ -97,96 +97,4 @@
       end
     end
   end
-
-<<<<<<< HEAD
-=======
-  describe "associations" do
-    before :all do
-      class User
-        include DataMapper::Mongo::Resource
-
-        property :id, ObjectID
-        property :group_id, DBRef
-        property :name, String
-        property :age, Integer
-      end
-
-      class Group
-        include DataMapper::Mongo::Resource
-
-        property :id, ObjectID
-        property :name, String
-      end
-
-      User.belongs_to :group
-      Group.has Group.n, :users
-    end
-
-    before :each do
-      $db.drop_collection('users')
-      $db.drop_collection('groups')
-
-      @john = User.create(:name => 'john', :age => 101)
-      @jane = User.create(:name => 'jane', :age => 102)
-
-      @group = Group.create(:name => 'dm hackers')
-    end
-
-    describe "belongs_to" do
-      it "should set parent object _id in the db ref" do
-        lambda {
-          @john.group = @group
-          @john.save
-        }.should_not raise_error
-
-        @john.group_id.should eql(@group.id)
-      end
-
-      it "should fetch parent object" do
-        user = User.create(:name => 'jane')
-        user.group_id = @group.id
-        user.group.should eql(@group)
-      end
-
-      it "should work with SEL" do
-        users = User.all(:name => /john|jane/)
-
-        users.each { |u| u.update(:group_id => @group.id) }
-
-        users.each do |user|
-          user.group.should_not be_nil
-        end
-      end
-    end
-
-    describe "has many" do
-      before :each do
-        [@john, @jane].each { |user| user.update(:group_id => @group.id) }
-      end
-
-      it "should get children" do
-        @group.users.size.should eql(2)
-      end
-
-      it "should add new children with <<" do
-        user = User.new(:name => 'kyle')
-        @group.users << user
-        user.group_id.should eql(@group.id)
-        @group.users.size.should eql(3)
-      end
-
-      it "should replace children" do
-        user = User.create(:name => 'stan')
-        @group.users = [user]
-        @group.users.size.should eql(1)
-        @group.users.first.should eql(user)
-      end
-
-      it "should fetch children matching conditions" do
-        users = @group.users.all(:name => 'john')
-        users.size.should eql(1)
-      end
-    end
-  end
->>>>>>> 835fd778
 end